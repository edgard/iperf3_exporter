--- conflicted
+++ resolved
@@ -71,10 +71,7 @@
 type Exporter struct {
 	target  string
 	port    int
-<<<<<<< HEAD
 	bitrate string
-=======
->>>>>>> 40fb8320
 	period  time.Duration
 	timeout time.Duration
 	mutex   sync.RWMutex
@@ -171,47 +168,29 @@
 	}
 
 	var targetPort int
-<<<<<<< HEAD
 	port := r.URL.Query().Get("port")
 	if port != "" {
 		var err error
-=======
-
-	port := r.URL.Query().Get("port")
-	if port != "" {
-		var err error
-
->>>>>>> 40fb8320
 		targetPort, err = strconv.Atoi(port)
 		if err != nil {
 			http.Error(w, fmt.Sprintf("'port' parameter must be an integer: %s", err), http.StatusBadRequest)
 			iperfErrors.Inc()
-<<<<<<< HEAD
-			return
-		}
-	}
-=======
-
-			return
-		}
-	}
-
->>>>>>> 40fb8320
+			return
+		}
+	}
+
 	if targetPort == 0 {
 		targetPort = 5201
 	}
 
 	var runPeriod time.Duration
-
 	period := r.URL.Query().Get("period")
 	if period != "" {
 		var err error
-
 		runPeriod, err = time.ParseDuration(period)
 		if err != nil {
 			http.Error(w, fmt.Sprintf("'period' parameter must be a duration: %s", err), http.StatusBadRequest)
 			iperfErrors.Inc()
-
 			return
 		}
 	}
@@ -231,15 +210,12 @@
 
 	// If a timeout is configured via the Prometheus header, add it to the request.
 	var timeoutSeconds float64
-
 	if v := r.Header.Get("X-Prometheus-Scrape-Timeout-Seconds"); v != "" {
 		var err error
-
 		timeoutSeconds, err = strconv.ParseFloat(v, 64)
 		if err != nil {
 			http.Error(w, fmt.Sprintf("Failed to parse timeout from Prometheus header: %s", err), http.StatusInternalServerError)
 			iperfErrors.Inc()
-
 			return
 		}
 	}
